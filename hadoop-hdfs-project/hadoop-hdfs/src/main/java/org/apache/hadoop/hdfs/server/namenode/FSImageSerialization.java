--- conflicted
+++ resolved
@@ -137,15 +137,9 @@
     // last block is UNDER_CONSTRUCTION
     if(numBlocks > 0) {
       blk.readFields(in);
-<<<<<<< HEAD
       blocksContiguous[i] = new BlockInfoContiguous(blk, blockReplication);
       blocksContiguous[i].convertToBlockUnderConstruction(
           BlockUCState.UNDER_CONSTRUCTION, null);
-=======
-      blocks[i] = new BlockInfoContiguous(blk, blockReplication);
-      blocks[i].convertToBlockUnderConstruction(BlockUCState.UNDER_CONSTRUCTION,
-          null);
->>>>>>> cbb24953
     }
 
     PermissionStatus perm = PermissionStatus.read(in);
@@ -188,15 +182,9 @@
 
   /**
    * Serialize a {@link INodeFile} node
-<<<<<<< HEAD
-   * @param file The node to write
-   * @param out The {@link DataOutputStream} where the fields are written
-   * @param writeUnderConstruction Whether to write block information
-=======
    * @param file The INodeFile to write
    * @param out The {@link DataOutputStream} where the fields are written
    * @param writeUnderConstruction Whether to write under construction information
->>>>>>> cbb24953
    */
   public static void writeINodeFile(INodeFile file, DataOutput out,
       boolean writeUnderConstruction) throws IOException {
