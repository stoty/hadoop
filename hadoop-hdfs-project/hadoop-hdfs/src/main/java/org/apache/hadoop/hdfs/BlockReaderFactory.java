--- conflicted
+++ resolved
@@ -35,10 +35,7 @@
 import org.apache.hadoop.hdfs.security.token.block.BlockTokenIdentifier;
 import org.apache.hadoop.hdfs.security.token.block.InvalidBlockTokenException;
 import org.apache.hadoop.hdfs.server.common.HdfsServerConstants;
-<<<<<<< HEAD
-=======
 import org.apache.hadoop.hdfs.server.datanode.BlockMetadataHeader;
->>>>>>> fbf12270
 import org.apache.hadoop.hdfs.server.datanode.CachingStrategy;
 import org.apache.hadoop.io.IOUtils;
 import org.apache.hadoop.ipc.RemoteException;
@@ -102,11 +99,7 @@
         // enabled, try to set up a BlockReaderLocal.
         BlockReader reader = newShortCircuitBlockReader(conf, file,
             block, blockToken, startOffset, len, peer, datanodeID,
-<<<<<<< HEAD
-            domSockFactory, verifyChecksum, fisCache);
-=======
             domSockFactory, verifyChecksum, fisCache, cachingStrategy);
->>>>>>> fbf12270
         if (reader != null) {
           // One we've constructed the short-circuit block reader, we don't
           // need the socket any more.  So let's return it to the cache.
@@ -168,12 +161,8 @@
    * @param verifyChecksum     True if we should verify the checksums.
    *                           Note: even if this is true, when
    *                           DFS_CLIENT_READ_CHECKSUM_SKIP_CHECKSUM_KEY is
-<<<<<<< HEAD
-   *                           set, we will skip checksums.
-=======
    *                           set or the block is mlocked, we will skip
    *                           checksums.
->>>>>>> fbf12270
    *
    * @return                   The BlockReaderLocal, or null if the
    *                           DataNode declined to provide short-circuit
@@ -185,12 +174,8 @@
       Token<BlockTokenIdentifier> blockToken, long startOffset,
       long len, Peer peer, DatanodeID datanodeID,
       DomainSocketFactory domSockFactory, boolean verifyChecksum,
-<<<<<<< HEAD
-      FileInputStreamCache fisCache) throws IOException {
-=======
       FileInputStreamCache fisCache,
       CachingStrategy cachingStrategy) throws IOException {
->>>>>>> fbf12270
     final DataOutputStream out =
         new DataOutputStream(new BufferedOutputStream(
           peer.getOutputStream()));
@@ -207,11 +192,6 @@
       FileInputStream fis[] = new FileInputStream[2];
       sock.recvFileInputStreams(fis, buf, 0, buf.length);
       try {
-<<<<<<< HEAD
-        reader = new BlockReaderLocal(conf, file, block,
-            startOffset, len, fis[0], fis[1], datanodeID, verifyChecksum,
-            fisCache);
-=======
         reader = new BlockReaderLocal.Builder(conf).
             setFilename(file).
             setBlock(block).
@@ -224,7 +204,6 @@
             setFileInputStreamCache(fisCache).
             setCachingStrategy(cachingStrategy).
             build();
->>>>>>> fbf12270
       } finally {
         if (reader == null) {
           IOUtils.cleanup(DFSClient.LOG, fis[0], fis[1]);
