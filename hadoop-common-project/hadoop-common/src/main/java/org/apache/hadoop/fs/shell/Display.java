--- conflicted
+++ resolved
@@ -38,10 +38,7 @@
 import org.apache.hadoop.fs.AvroFSInput;
 import org.apache.hadoop.fs.FSDataInputStream;
 import org.apache.hadoop.fs.FileChecksum;
-<<<<<<< HEAD
-=======
 import org.apache.hadoop.fs.FileContext;
->>>>>>> fbf12270
 import org.apache.hadoop.fs.FileStatus;
 import org.apache.hadoop.fs.Path;
 import org.apache.hadoop.fs.PathIsDirectoryException;
@@ -264,14 +261,9 @@
       pos = 0;
       buffer = new byte[0];
       GenericDatumReader<Object> reader = new GenericDatumReader<Object>();
-<<<<<<< HEAD
-      fileReader =
-        DataFileReader.openReader(new File(status.getPath().toUri()), reader);
-=======
       FileContext fc = FileContext.getFileContext(new Configuration());
       fileReader =
         DataFileReader.openReader(new AvroFSInput(fc, status.getPath()),reader);
->>>>>>> fbf12270
       Schema schema = fileReader.getSchema();
       writer = new GenericDatumWriter<Object>(schema);
       output = new ByteArrayOutputStream();
